--- conflicted
+++ resolved
@@ -37,11 +37,6 @@
 local SonosState = require "types".SonosState
 local SSDP = require "ssdp"
 local utils = require "utils"
-<<<<<<< HEAD
-
-local DEFAULT_SSDP_RETRY_ATTEMPTS = 20
-=======
->>>>>>> 4a60a847
 
 --- @param driver SonosDriver
 --- @param device SonosDevice
